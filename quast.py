#!/usr/bin/python

############################################################################
# Copyright (c) 2011-2012 Saint-Petersburg Academic University
# All Rights Reserved
# See file LICENSE for details.
############################################################################

import sys
import os
import shutil
import re
import getopt
import subprocess

__location__ = os.path.realpath(os.path.join(os.getcwd(), os.path.dirname(__file__)))

#sys.path.append(os.path.join(os.path.abspath(sys.path[0]), 'libs'))
#sys.path.append(os.path.join(os.path.abspath(sys.path[0]), '../spades_pipeline'))

from libs import qconfig
from libs import json_saver

RELEASE_MODE=False

def usage():
    print >> sys.stderr, 'A tool for estimating assembly quality with various metrics and tools.'
    print >> sys.stderr, 'Usage:', sys.argv[0], '[options] contig files'
    print >> sys.stderr, ""

    if RELEASE_MODE:
        print >> sys.stderr, "Options:"
        print >> sys.stderr, "-o           <dirname>       directory to store all result files [default: results_<datetime>]"
        print >> sys.stderr, "-R           <filename>      file with a reference genome"
        print >> sys.stderr, "-G/--genes   <filename>      file with genes for a given species"
        print >> sys.stderr, "-O/--operons <filename>      file with operons for a given species"
        print >> sys.stderr, "--min-contig <int>           lower threshold for contig length [default: %s]" % qconfig.min_contig
        print >> sys.stderr, ""
        print >> sys.stderr, "Advanced options:"
        print >> sys.stderr, "--contig-thresholds <int,int,...>   comma-separated list of contig length thresholds [default is %s]" % qconfig.contig_thresholds
        print >> sys.stderr, "--orf               <int,int,...>   comma-separated list of threshold lengths of ORFs to search for [default is %s]" % qconfig.orf_lengths
        print >> sys.stderr, '--not-circular                      this flag should be set if the genome is not circular (e.g., eukaryote)'
        print >> sys.stderr, ""
        print >> sys.stderr, "-h/--help           print this usage message"
    else:
        print >> sys.stderr, 'Options with arguments'
        print >> sys.stderr, "-o  --output-dir             directory to store all result files [default: results_<datetime>]"
        print >> sys.stderr, "-R  --reference              file with a reference genome"
        print >> sys.stderr, "-G  --genes                  file with genes for a given species"
        print >> sys.stderr, "-O  --operons                file with operons for a given species"
        print >> sys.stderr, "-M  --min-contig             lower threshold for contig length [default: %s]" % qconfig.min_contig
        print >> sys.stderr, "-t  --contig-thresholds      comma-separated list of contig length thresholds [default is %s]" % qconfig.contig_thresholds
        print >> sys.stderr, "-f  --orf                    comma-separated list of threshold lengths of ORFs to search for [default is %s]" % qconfig.orf_lengths
        print >> sys.stderr, "-e  --genemark-thresholds    comma-separated list of threshold lengths of genes to search with GeneMark (default is %s)" % qconfig.genes_lengths
        print >> sys.stderr, ""
        print >> sys.stderr, 'Options without arguments'
        print >> sys.stderr, '-m  --mauve                  use Mauve'
        print >> sys.stderr, '-g  --gage                   use Gage only'
        print >> sys.stderr, '-n  --not-circular           genome is not circular (e.g., eukaryote)'
        print >> sys.stderr, "-d  --disable-rc             reverse complementary contig should NOT be counted as misassembly"
        print >> sys.stderr, "-k  --genemark               use GeneMark"
        print >> sys.stderr, "-x  --extra-report           generate an extra report (extra_report.txt)"
        print >> sys.stderr, "-j  --save-json              save the output also in the JSON format"
        print >> sys.stderr, "-J  --save-json-to <path>    save the JSON-output to a particular path"
        print >> sys.stderr, "-p  --plain-report-no-plots  plain text report only, don't draw plots (to make quast faster)"
        print >> sys.stderr, ""
        print >> sys.stderr, "-h  --help                   print this usage message"

def check_file(f, message=''):
    if not os.path.isfile(f):
        print >> sys.stderr, "Error. File not found (%s): %s" % (message, f)
        sys.exit(2)
    return f


def main(args, lib_dir=os.path.join(__location__, 'libs')): # os.path.join(os.path.abspath(sys.path[0]), 'libs')):
    ######################
    ### ARGS
    ######################    

    try:
        options, contigs = getopt.gnu_getopt(args, qconfig.short_options, qconfig.long_options)
    except getopt.GetoptError, err:
        print >> sys.stderr, err
        print >> sys.stderr
        usage()
        sys.exit(1)

    if not contigs:
        usage()
        sys.exit(1)

    json_outputpath = None
    output_dirpath = os.path.join(os.path.abspath(qconfig.default_results_root_dirname), qconfig.output_dirname)

    for opt, arg in options:
        # Yes, this is doubling the code. Python's getopt is non well-thought!!
        if opt in ('-o', "--output-dir"):
            output_dirpath = os.path.abspath(arg)
            qconfig.make_latest_symlink = False
        elif opt in ('-G', "--genes"):
            qconfig.genes = check_file(arg, 'genes')
        elif opt in ('-O', "--operons"):
            qconfig.operons = check_file(arg, 'operons')
        elif opt in ('-R', "--reference"):
            qconfig.reference = check_file(arg, 'reference')
        elif opt in ('-t', "--contig-thresholds"):
            qconfig.contig_thresholds = arg
        elif opt in ('-M', "--min-contig"):
            qconfig.min_contig = int(arg)
        elif opt in ('-f', "--orf"):
            qconfig.orf_lengths = arg
        elif opt in ('-e', "--genemark-thresholds"):
            qconfig.genes_lengths = arg
        elif opt in ('-j', '--save-json'):
            qconfig.save_json = True
        elif opt in ('-J', '--save-json-to'):
            qconfig.save_json = True
            json_outputpath = arg
        elif opt in ('-m', "--mauve"):
            qconfig.with_mauve = True
        elif opt in ('-g', "--gage"):
            qconfig.with_gage = True
        elif opt in ('-n', "--not-circular"):
            qconfig.cyclic = False
        elif opt in ('-d', "--disable-rc"):
            qconfig.rc = True
        elif opt in ('-k', "--genemark"):
            qconfig.with_genemark = True
        elif opt in ('-x', "--extra-report"):
            qconfig.extra_report = True
        elif opt in ('-p', '--plain-report-no-plots'):
            qconfig.draw_plots = False
        elif opt in ('-h', "--help"):
            usage()
            sys.exit(0)
        else:
            raise ValueError

    for c in contigs:
        check_file(c, 'contigs')

    qconfig.contig_thresholds = map(int, qconfig.contig_thresholds.split(","))
    qconfig.orf_lengths = map(int, qconfig.orf_lengths.split(","))

    ########################################################################
    ### CONFIG & CHECKS
    ########################################################################

    if os.path.isdir(output_dirpath):  # in case of starting two instances of QUAST in the same second
        i = 2
        base_dirpath = output_dirpath
        while os.path.isdir(output_dirpath):
            output_dirpath = base_dirpath + '__' + str(i)
            i += 1
        print "\nWarning! Output directory already exists! Results will be saved in " + output_dirpath + "\n"

    if not os.path.isdir(output_dirpath):
        os.makedirs(output_dirpath)

    if qconfig.make_latest_symlink:
        prev_dirpath = os.getcwd()
        os.chdir(qconfig.default_results_root_dirname)

        latest_symlink = 'latest'
        if os.path.islink(latest_symlink):
            os.remove(latest_symlink)
        os.symlink(output_dirpath, latest_symlink)

        os.chdir(prev_dirpath)


    # Json directory
    if qconfig.save_json:
        if json_outputpath:
            if not os.path.isdir(json_outputpath):
                os.makedirs(json_outputpath)
        else:
            json_outputpath = os.path.join(output_dirpath, qconfig.default_json_dirname)
            if not os.path.isdir(json_outputpath):
                os.makedirs(json_outputpath)


    # Where log will be saved
    logfile = os.path.join(output_dirpath, qconfig.logfile)

    # Where corrected contigs will be saved
    corrected_dir = os.path.join(output_dirpath, qconfig.corrected_dir)

    # Where all pdfs will be saved
    all_pdf_filename = os.path.join(output_dirpath, qconfig.plots_filename)
    all_pdf = None

    # Where Single Cell paper-like table will be saved
    extra_report_filename = os.path.join(output_dirpath, qconfig.extra_report_filename)

    ########################################################################

    def extend_report_dict(report_dict, new_data_dict):
        for contig, value_list in new_data_dict.iteritems():
            report_dict[contig].extend(value_list)
        return report_dict

    ########################################################################

    # duplicating output to log file
    from libs import support
    if os.path.isfile(logfile):
        os.remove(logfile)

    tee = support.Tee(logfile, 'w', console=True) # not pure, changes sys.stdout and sys.stderr

    ########################################################################

    # dict with the main metrics (for total report)
    report_dict = {'header': ['id', 'Assembly']}
    for threshold in qconfig.contig_thresholds:
        report_dict['header'].append('# contigs >= ' + str(threshold))
    for threshold in qconfig.contig_thresholds:
        report_dict['header'].append('Total length (>= ' + str(threshold) + ')')

    print 'Correcting contig files...'
    if os.path.isdir(corrected_dir):
        shutil.rmtree(corrected_dir)
    os.mkdir(corrected_dir)
    from libs import fastaparser

    # if reference in .gz format we should unzip it
    if qconfig.reference:
        ref_basename, ref_extension = os.path.splitext(qconfig.reference)
        if ref_extension == ".gz":
            unziped_reference_name = os.path.join(corrected_dir, os.path.basename(ref_basename))
            unziped_reference = open(unziped_reference_name, 'w')
            subprocess.call(['gunzip', qconfig.reference, '-c'], stdout=unziped_reference)
            unziped_reference.close()
            qconfig.reference = unziped_reference_name

    # we should remove input files with no contigs (e.g. if ll contigs are less than "min_contig" value)
    contigs_to_remove = []
    ## removing from contigs' names special characters because:
    ## 1) Mauve fails on some strings with "...", "+", "-", etc
    ## 2) nummer fails on names like "contig 1_bla_bla", "contig 2_bla_bla" (it interprets as a contig's name only the first word of caption and gets ambiguous contigs names)
    for id, filename in enumerate(contigs):
        outfilename = os.path.splitext( os.path.join(corrected_dir, os.path.basename(filename).replace(' ','_')) )[0]
        if os.path.isfile(outfilename):  # in case of files with the same names
            i = 1
            basename = os.path.splitext(filename)[0]
            while os.path.isfile(outfilename):
                i += 1
                outfilename = os.path.join(corrected_dir, os.path.basename(basename + '__' + str(i)))

        ## filling column "Assembly" with names of assemblies
        report_dict[os.path.basename(outfilename)] = [id, os.path.basename(outfilename)]
        ## filling columns "Number of contigs >=110 bp", ">200 bp", ">500 bp"
        lengths = fastaparser.get_lengths_from_fastafile(filename)
        for threshold in qconfig.contig_thresholds:
            cur_lengths = [l for l in lengths if l >= threshold]
            report_dict[os.path.basename(outfilename)].append(len(cur_lengths))
        for threshold in qconfig.contig_thresholds:
            cur_lengths = [l for l in lengths if l >= threshold]
            report_dict[os.path.basename(outfilename)].append(sum(cur_lengths))

        modified_fasta_entries = []
        to_remove = True
<<<<<<< HEAD
        for entry in fasta_entries:
            if (len(entry[1]) >= qconfig.min_contig) or qconfig.with_gage:
=======
        for name, seq in fastaparser.read_fasta(filename): # in tuples: (name, seq)
            if (len(seq) >= qconfig.min_contig) or (qconfig.with_gage):
>>>>>>> 4a041f3e
                to_remove = False
                corr_name = re.sub(r'\W', '', re.sub(r'\s', '_', name))
                # mauve and gage can't work with alternatives
                dic = {'M': 'A', 'K': 'G', 'R': 'A', 'Y': 'C', 'W': 'A', 'S': 'C', 'V': 'A', 'B': 'C', 'H': 'A', 'D': 'A'}
                pat = "(%s)" % "|".join( map(re.escape, dic.keys()) )
                corr_seq = re.sub(pat, lambda m:dic[m.group()], seq)
                modified_fasta_entries.append((corr_name, corr_seq))

        fastaparser.write_fasta_to_file(outfilename, modified_fasta_entries)

        print '  ' + filename + ' ==> ' + os.path.basename(outfilename)
        contigs[id] = os.path.join(__location__, outfilename)
        if to_remove:
            contigs_to_remove.append(contigs[id])
    print '  Done.'
    ########################################################################
    if contigs_to_remove:
        print "\nWarning! These files will not processed because they don't have contigs >= " + str(qconfig.min_contig) + " bp!\n"
        for contig_to_remove in contigs_to_remove:
            print "  ", contig_to_remove
            contigs.remove(contig_to_remove)
            del report_dict[os.path.basename(contig_to_remove)]
        print ""
        ########################################################################

    if not contigs:
        usage()
        sys.exit(1)

    if qconfig.with_gage:
        ########################################################################
        ### GAGE
        ########################################################################        
        if not qconfig.reference:
            print "\nError! GAGE can't be run without reference!\n"
            sys.exit(1)

        from libs import gage
        gage.do(qconfig.reference, contigs, output_dirpath, qconfig.gage_report_basename, qconfig.min_contig, lib_dir)
    else:
        if qconfig.draw_plots:
            from libs import plotter  # Do not remove this line! It would lead to a warning in matplotlib.
            try:
                from matplotlib.backends.backend_pdf import PdfPages
                all_pdf = PdfPages(all_pdf_filename)
            except:
                all_pdf = None

        ########################################################################	
        ### Stats and plots
        ########################################################################	
        from libs import basic_stats
        cur_results_dict = basic_stats.do(qconfig.reference, contigs, output_dirpath + '/basic_stats', all_pdf, qconfig.draw_plots, json_outputpath, output_dirpath)
        report_dict = extend_report_dict(report_dict, cur_results_dict)

        if qconfig.reference:
            ########################################################################
            ### PLANTAKOLYA
            ########################################################################
<<<<<<< HEAD
            from libs import plantagora
            cur_results_dict = plantagora.do(qconfig.reference, contigs, qconfig.cyclic, qconfig.rc, output_dirpath + '/plantagora', lib_dir, qconfig.draw_plots)
=======
            import plantakolya
            cur_results_dict = plantakolya.do(qconfig.reference, contigs, qconfig.cyclic, qconfig.rc, output_dir + '/plantakolya', lib_dir, qconfig.draw_plots)
>>>>>>> 4a041f3e
            report_dict = extend_report_dict(report_dict, cur_results_dict)

            ########################################################################
            ### SympAlign segments
            ########################################################################
<<<<<<< HEAD
            #Alex: I think we don't need it here (already started in plantagora)
            #from libs import sympalign
            #sympalign.do(2, output_dir + '/plantagora/sympalign.segments', [output_dir + '/plantagora'])
=======
            import sympalign
            sympalign.do(2, output_dir + '/plantakolya/sympalign.segments', [output_dir + '/plantakolya'])
>>>>>>> 4a041f3e

            ########################################################################
            ### NA and NGA ("aligned N and NG")
            ########################################################################
<<<<<<< HEAD
            from libs import aligned_stats
            cur_results_dict = aligned_stats.do(qconfig.reference, contigs, output_dirpath + '/plantagora', output_dirpath + '/aligned_stats', all_pdf, qconfig.draw_plots, json_outputpath, output_dirpath)
=======
            import aligned_stats
            cur_results_dict = aligned_stats.do(qconfig.reference, contigs, output_dir + '/plantakolya', output_dir + '/aligned_stats', all_pdf, qconfig.draw_plots, json_output_dir, output_dir)
>>>>>>> 4a041f3e
            report_dict = extend_report_dict(report_dict, cur_results_dict)

            ########################################################################
            ### GENOME_ANALYZER
            ########################################################################
<<<<<<< HEAD
            from libs import genome_analyzer
            cur_results_dict = genome_analyzer.do(qconfig.reference, contigs, output_dirpath + '/genome_analyzer', output_dirpath + '/plantagora', qconfig.genes, qconfig.operons, all_pdf, qconfig.draw_plots, json_outputpath, output_dirpath)
=======
            import genome_analyzer
            cur_results_dict = genome_analyzer.do(qconfig.reference, contigs, output_dir + '/genome_analyzer', output_dir + '/plantakolya', qconfig.genes, qconfig.operons, all_pdf, qconfig.draw_plots, json_output_dir, output_dir)
>>>>>>> 4a041f3e
            report_dict = extend_report_dict(report_dict, cur_results_dict)

            ########################################################################
            ### MAUVE
            ########################################################################
            if qconfig.with_mauve:
<<<<<<< HEAD
                from libs import mauve
                cur_results_dict = mauve.do(qconfig.reference, contigs, output_dirpath + '/plantagora', output_dirpath + '/mauve', lib_dir)
=======
                import mauve
                cur_results_dict = mauve.do(qconfig.reference, contigs, output_dir + '/plantakolya', output_dir + '/mauve', lib_dir)
>>>>>>> 4a041f3e
                report_dict = extend_report_dict(report_dict, cur_results_dict)


        if not qconfig.genes:
            ########################################################################
            ### ORFs
            ########################################################################
            from libs import orfs
            for orf_length in qconfig.orf_lengths:
                cur_results_dict = orfs.do(contigs, orf_length)
                report_dict = extend_report_dict(report_dict, cur_results_dict)

            if qconfig.with_genemark:
                ########################################################################
                ### GeneMark
                ########################################################################    
                from libs import genemark
                cur_results_dict = genemark.do(contigs, qconfig.genes_lengths, output_dirpath + '/genemark', lib_dir)
                report_dict = extend_report_dict(report_dict, cur_results_dict)

        ########################################################################
        ### TOTAL REPORT
        ########################################################################
        if json_outputpath:
            json_saver.save_total_report(json_outputpath, report_dict)

        from libs import report_maker
        report_maker.do(report_dict, qconfig.report_basename, output_dirpath, qconfig.min_contig)

        from libs.html_saver import html_saver
        html_saver.save_total_report(output_dirpath, report_dict)

        if qconfig.draw_plots and all_pdf:
            print '  All pdf files are merged to', all_pdf_filename
            all_pdf.close()

        ## and Single Cell paper table
        if qconfig.reference and qconfig.extra_report:
            from libs import extra_report_maker
            extra_report_maker.do(os.path.join(output_dirpath, qconfig.report_basename), output_dirpath + '/genome_analyzer/genome_info.txt', extra_report_filename, qconfig.min_contig, json_outputpath)

            ########################################################################

    print 'Done.'

    ## removing correcting input contig files
    shutil.rmtree(corrected_dir)

    tee.free() # free sys.stdout and sys.stderr from logfile

if __name__ == '__main__':
    main(sys.argv[1:])<|MERGE_RESOLUTION|>--- conflicted
+++ resolved
@@ -18,7 +18,7 @@
 #sys.path.append(os.path.join(os.path.abspath(sys.path[0]), 'libs'))
 #sys.path.append(os.path.join(os.path.abspath(sys.path[0]), '../spades_pipeline'))
 
-from libs import qconfig
+from libs import qconfig, fastaparser
 from libs import json_saver
 
 RELEASE_MODE=False
@@ -151,7 +151,7 @@
         i = 2
         base_dirpath = output_dirpath
         while os.path.isdir(output_dirpath):
-            output_dirpath = base_dirpath + '__' + str(i)
+            output_dirpath = str(base_dirpath) + '__' + str(i)
             i += 1
         print "\nWarning! Output directory already exists! Results will be saved in " + output_dirpath + "\n"
 
@@ -262,13 +262,8 @@
 
         modified_fasta_entries = []
         to_remove = True
-<<<<<<< HEAD
-        for entry in fasta_entries:
-            if (len(entry[1]) >= qconfig.min_contig) or qconfig.with_gage:
-=======
         for name, seq in fastaparser.read_fasta(filename): # in tuples: (name, seq)
             if (len(seq) >= qconfig.min_contig) or (qconfig.with_gage):
->>>>>>> 4a041f3e
                 to_remove = False
                 corr_name = re.sub(r'\W', '', re.sub(r'\s', '_', name))
                 # mauve and gage can't work with alternatives
@@ -328,62 +323,38 @@
             ########################################################################
             ### PLANTAKOLYA
             ########################################################################
-<<<<<<< HEAD
-            from libs import plantagora
-            cur_results_dict = plantagora.do(qconfig.reference, contigs, qconfig.cyclic, qconfig.rc, output_dirpath + '/plantagora', lib_dir, qconfig.draw_plots)
-=======
-            import plantakolya
-            cur_results_dict = plantakolya.do(qconfig.reference, contigs, qconfig.cyclic, qconfig.rc, output_dir + '/plantakolya', lib_dir, qconfig.draw_plots)
->>>>>>> 4a041f3e
+            from libs import plantakolya
+            cur_results_dict = plantakolya.do(qconfig.reference, contigs, qconfig.cyclic, qconfig.rc, output_dirpath + '/plantakolya', lib_dir, qconfig.draw_plots)
             report_dict = extend_report_dict(report_dict, cur_results_dict)
 
             ########################################################################
             ### SympAlign segments
             ########################################################################
-<<<<<<< HEAD
-            #Alex: I think we don't need it here (already started in plantagora)
-            #from libs import sympalign
-            #sympalign.do(2, output_dir + '/plantagora/sympalign.segments', [output_dir + '/plantagora'])
-=======
-            import sympalign
-            sympalign.do(2, output_dir + '/plantakolya/sympalign.segments', [output_dir + '/plantakolya'])
->>>>>>> 4a041f3e
+            #Alex: I think we don't need it here (already started in plantakolya)
+            #Kolya: AFAIK it needs to be run one more time (see first argument - it's mode 2 here and mode 1 in plantakolya module)
+            from libs import sympalign
+            sympalign.do(2, output_dirpath + '/plantakolya/sympalign.segments', [output_dirpath + '/plantakolya'])
 
             ########################################################################
             ### NA and NGA ("aligned N and NG")
             ########################################################################
-<<<<<<< HEAD
             from libs import aligned_stats
-            cur_results_dict = aligned_stats.do(qconfig.reference, contigs, output_dirpath + '/plantagora', output_dirpath + '/aligned_stats', all_pdf, qconfig.draw_plots, json_outputpath, output_dirpath)
-=======
-            import aligned_stats
-            cur_results_dict = aligned_stats.do(qconfig.reference, contigs, output_dir + '/plantakolya', output_dir + '/aligned_stats', all_pdf, qconfig.draw_plots, json_output_dir, output_dir)
->>>>>>> 4a041f3e
+            cur_results_dict = aligned_stats.do(qconfig.reference, contigs, output_dirpath + '/plantakolya', output_dirpath + '/aligned_stats', all_pdf, qconfig.draw_plots, json_outputpath, output_dirpath)
             report_dict = extend_report_dict(report_dict, cur_results_dict)
 
             ########################################################################
             ### GENOME_ANALYZER
             ########################################################################
-<<<<<<< HEAD
             from libs import genome_analyzer
-            cur_results_dict = genome_analyzer.do(qconfig.reference, contigs, output_dirpath + '/genome_analyzer', output_dirpath + '/plantagora', qconfig.genes, qconfig.operons, all_pdf, qconfig.draw_plots, json_outputpath, output_dirpath)
-=======
-            import genome_analyzer
-            cur_results_dict = genome_analyzer.do(qconfig.reference, contigs, output_dir + '/genome_analyzer', output_dir + '/plantakolya', qconfig.genes, qconfig.operons, all_pdf, qconfig.draw_plots, json_output_dir, output_dir)
->>>>>>> 4a041f3e
+            cur_results_dict = genome_analyzer.do(qconfig.reference, contigs, output_dirpath + '/genome_analyzer', output_dirpath + '/plantakolya', qconfig.genes, qconfig.operons, all_pdf, qconfig.draw_plots, json_outputpath, output_dirpath)
             report_dict = extend_report_dict(report_dict, cur_results_dict)
 
             ########################################################################
             ### MAUVE
             ########################################################################
             if qconfig.with_mauve:
-<<<<<<< HEAD
                 from libs import mauve
-                cur_results_dict = mauve.do(qconfig.reference, contigs, output_dirpath + '/plantagora', output_dirpath + '/mauve', lib_dir)
-=======
-                import mauve
-                cur_results_dict = mauve.do(qconfig.reference, contigs, output_dir + '/plantakolya', output_dir + '/mauve', lib_dir)
->>>>>>> 4a041f3e
+                cur_results_dict = mauve.do(qconfig.reference, contigs, output_dirpath + '/plantakolya', output_dirpath + '/mauve', lib_dir)
                 report_dict = extend_report_dict(report_dict, cur_results_dict)
 
 
