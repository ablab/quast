############################################################################
# Copyright (c) 2011-2012 Saint-Petersburg Academic University
# All Rights Reserved
# See file LICENSE for details.
############################################################################
from __future__ import with_statement

import os
import platform
import shutil
import subprocess
import tempfile

from libs import reporting
from libs.fastaparser import read_fasta, write_fasta
from qutils import id_to_str

def gc_content(sequence):
    GC_count = sequence.count('G') + sequence.count('C')
    length = len(sequence) - sequence.count('N')
    return round((1.0 * GC_count)/length * 100, 2)

def gmhmm_p(tool_exec, fasta_path, heu_path, out_path, err_file):
    """ Run GeneMark.hmm with this heuristic model (heu_path)
        prompt> gmhmmp -m heu_11_45.mod sequence
        prompt> gm -m heu_11_45.mat sequence"""
    param = [tool_exec, '-d', '-p', '0', '-m', heu_path, '-o', out_path, fasta_path]
    subprocess.call(param, stdout=err_file, stderr=err_file)
    return os.path.isfile(out_path)


def install_genemark(tool_dir):
    """Installation instructions for GeneMark Suite.

    Please, copy key "gm_key" into users home directory as:
    cp gm_key ~/.gm_key
    (genemark_suite_linux_XX/gmsuite/INSTALL)
    """
    gm_key_path = os.path.join(tool_dir, 'gm_key')
    if not os.path.isfile(os.path.expanduser('~/.gm_key')):
        # GeneMark needs this key to work.
        shutil.copyfile(gm_key_path, os.path.expanduser('~/.gm_key'))


#Gene = namedtuple('Gene', ['contig_id', 'strand', 'left_index', 'right_index', 'seq'])
def parse_gmhmm_out(out_path):
    reading_gene = False
    with open(out_path) as f:
        for line in f:
            if line.startswith('>gene'):
                reading_gene = True
                seq = []
                seq_id, contig_id = line.strip().split()
                # >gene_2|GeneMark.hmm|57_nt|+|1|57	>NODE_3_length_713_cov_1.25228
                _, _, _, strand, left_index, right_index = seq_id.split('|')
                contig_id = contig_id[1:]
            elif reading_gene:
                if line.isspace():
                    reading_gene = False
                    seq = ''.join(seq)
                    left_index = int(left_index)
                    right_index = int(right_index)
                    #genes.append(Gene(contig_id, strand, left_index, right_index, str_seq))
                    yield contig_id, strand, left_index, right_index, seq
                else:
                    seq.append(line.strip())


def add_genes_to_gff(genes, gff_path, gff_header):
    gff = open(gff_path, 'w')
    gff.write(gff_header)

    for id, gene in enumerate(genes):
        contig_id, strand, left_index, right_index, str_seq = gene
        length = right_index - left_index
        gene_id = '>gene_%d|GeneMark.hmm|%d_nt|%s|%d|%d|%s' % (
            id + 1, length, strand, left_index, right_index, contig_id
        )

        gff.write(
            '%s       .      gene    %d %d .     %s       .       ID=%d\n' %
            (gene_id, left_index, right_index, strand, id + 1))
    gff.close()


def add_genes_to_fasta(genes, fasta_path, fasta_header):
    def inner():
        for id, gene in enumerate(genes):
            contig_id, strand, left_index, right_index, gene_fasta = gene
            length = right_index - left_index
            gene_id = '>gene_%d|GeneMark.hmm|%d_nt|%s|%d|%d|%s' % (
                id + 1, length, strand, left_index, right_index, contig_id
            )
            yield gene_id, gene_fasta

    write_fasta(fasta_path, inner(), header=fasta_header)


def gmhmm_p_everyGC(tool_dir, fasta_path, out_name, gene_lengths, err_path):
    tool_exec = os.path.join(tool_dir, 'gmhmmp')
    heu_dir = os.path.join(tool_dir, 'heuristic_mod')

    out_gff_path = out_name + '.gff'
    out_fasta_path = out_name + '_genes.fasta'

    work_dir = tempfile.mkdtemp()
    for id, seq in read_fasta(fasta_path):
        gc = gc_content(seq)
        gc = min(70, max(30, int(gc)))
        curr_filename = str(gc - gc % 5) + '.fasta'
        current_path = os.path.join(work_dir, curr_filename)
        with open(current_path, 'a') as curr_out:
            curr_out.write(id + '\n' + seq)

    genes = []
    _ , _, file_names = os.walk(work_dir).next()
    for file_name in file_names:
        file_path = os.path.join(work_dir, file_name)
        file_out = file_path + '.gmhmm'
        gc_str, ext = os.path.splitext(file_name)
        heu_path = os.path.join(heu_dir, 'heu_11_' + gc_str + '.mod')
        with open(err_path, 'a') as err_file:
            if gmhmm_p(tool_exec, file_path, heu_path, file_out, err_file):
                genes.extend(parse_gmhmm_out(file_out))

    shutil.rmtree(work_dir)
    gff_header = '''
##gff out for GeneMark.hmm PROKARYOTIC
##Sequence file name: %s
''' % fasta_path
    add_genes_to_gff(genes, out_gff_path, gff_header)
    fasta_header = '''
##fasta out for GeneMark.hmm PROKARYOTIC
##Sequence file name: %s
''' % fasta_path
    add_genes_to_fasta(genes, out_fasta_path, fasta_header)

    cnt = [sum([gene[3] - gene[2] > x for gene in genes]) for x in gene_lengths]
    unique_count = len(set([gene[4] for gene in genes]))
    total_count = len(genes)

    return out_gff_path, out_fasta_path, unique_count, total_count, cnt


def do(fasta_pathes, gene_lengths, out_dir, lib_dir):

    print 'Running GeneMark tool...'

<<<<<<< HEAD
    if not os.path.isdir(output_dir):
        os.mkdir(output_dir)
    import platform
    if platform.system() == 'Darwin':
        genemark_path = os.path.join(lib_dir, 'genemark_suite_macosx/gmsuite')
    else:
        import struct
        if struct.calcsize("P") * 8 == 64:
            genemark_path  = os.path.join(lib_dir, 'genemark_suite_linux_64/gmsuite')
        else:
            genemark_path  = os.path.join(lib_dir, 'genemark_suite_linux_32/gmsuite')
=======
    if not os.path.isdir(out_dir):
        os.mkdir(out_dir)

    if platform.system() == 'Darwin':
        tool_dir = os.path.join(lib_dir, 'genemark_suite_macosx/gmsuite')
    else:
        if platform.architecture()[0] == '64bit':
            tool_dir  = os.path.join(lib_dir, 'genemark_suite_linux_64/gmsuite')
        else:
            tool_dir  = os.path.join(lib_dir, 'genemark_suite_linux_32/gmsuite')
>>>>>>> a1abaa07

    install_genemark(tool_dir)

<<<<<<< HEAD
    if not os.path.isfile(os.path.expanduser('~/.gm_key')):
        shutil.copyfile(gm_key_path, os.path.expanduser('~/.gm_key')) # GeneMark needs this key to work

    for id, filename in enumerate(filenames):
        report = reporting.get(filename)
        cnt = [0] * len(genes_lengths)
        print ' ', id_to_str(id) + os.path.basename(filename) + ',',

        #Step 1: Find G+C composition of sequence, for example:
        #prompt> probuild --gc --seq  sequence
        #prompt> GC% = 45.2

        gc_content_filename = output_dir + '/' + os.path.basename(filename) + '.gc'
        gc_content = open(gc_content_filename, 'w')
        try:
            subprocess.call([probuild_path, '--gc', '--seq', filename], stdout=gc_content, stderr=gc_content)
        except EnvironmentError, ee:
            print "\nEnvironment Error occurs: ", ee
            continue

        gc_content.close()

        gc_content = open(gc_content_filename)
        gc = int(round(float(gc_content.read().split()[2]))) # GC% = 45.2
        print 'GC = ' + str(gc) + ',',
        gc_content.close()

        #Step 2: Select a heuristic model generated for a sequence with given (or close) G+C content
        #heu_11_45.mod
        if gc < 30:
            gc = 30
        if gc > 70:
            gc = 70
        heu_filename = os.path.join(heuristic_mod_dir, 'heu_11_' + str(gc) + '.mod')

        #Step 3: Run GeneMark.hmm (or GeneMark) with this heuristic model
        #prompt> gmhmmp -m heu_11_45.mod sequence
        #prompt> gm -m heu_11_45.mat sequence

        genemark_out_filename = output_dir + '/' + os.path.basename(filename) + '.genemark'
        genemark_errors = open(output_dir + '/' + os.path.basename(filename) + '.errors', 'w')
        try:
            subprocess.call([gmhmmp_path, '-d', '-p', '0', '-m', heu_filename, '-o', genemark_out_filename, filename],
                            stdout=genemark_errors, stderr=genemark_errors)
        except EnvironmentError, ee:
            print "\nEnvironment Error occurs: ", ee
            continue
        genemark_errors.close()

        max_gene_id = 0
        genes = set()
        ingene = False
        geneseq = ''
        for line in open(genemark_out_filename):
            if line[0] == '>':
                ingene = True
                geneseq = ''
                max_gene_id += 1
                a = line.split('|')
                curlen = int(a[2][:-3]) # 933_nt
                for i in xrange(len(genes_lengths)):
                    if curlen >= genes_lengths[i]:
                        cnt[i] += 1
                continue
            if ingene:
                if not line.strip():
                    ingene = False
                    genes.add(geneseq)
                    continue
                geneseq += line.strip()

        print 'Genes = ' + str(len(genes)) + ' unique, ' + str(max_gene_id) + ' total'
        print '  GeneMark output', genemark_out_filename
        report.add_field(reporting.Fields.GENEMARKUNIQUE, len(genes))
        report.add_field(reporting.Fields.GENEMARK, cnt)

    print '  Done.'
=======
    for id, fasta_path in enumerate(fasta_pathes):
        report = reporting.get(fasta_path)

        print ' ', id_to_str(id), os.path.basename(fasta_path),

        out_name = os.path.basename(fasta_path)
        out_path = os.path.join(out_dir, out_name)
        err_path = os.path.join(out_dir, 'genemark.errors')
        out_gff_path, out_fasta_path, unique, total, cnt = gmhmm_p_everyGC(tool_dir,
            fasta_path, out_path, gene_lengths, err_path)

        print ', Genes =', unique, 'unique,', total, 'total'
        print '    GeneMark output: %s and %s'%(out_gff_path, out_fasta_path)

        report.add_field(reporting.Fields.GENEMARKUNIQUE, unique)
        report.add_field(reporting.Fields.GENEMARK, cnt)

        print '  Done'


if __name__ == '__main__':
    fasta_pathes = ['../test_data/assembly_10K_1.fasta', '../test_data/assembly_10K_2.fasta']
    print fasta_pathes
    out_dir = '../run_test_data/genemark_out'
    lib_dir = ''
    gene_lengths = [100, 1000, 10000]
    do(fasta_pathes, gene_lengths, out_dir, lib_dir)
>>>>>>> a1abaa07
<|MERGE_RESOLUTION|>--- conflicted
+++ resolved
@@ -146,19 +146,6 @@
 
     print 'Running GeneMark tool...'
 
-<<<<<<< HEAD
-    if not os.path.isdir(output_dir):
-        os.mkdir(output_dir)
-    import platform
-    if platform.system() == 'Darwin':
-        genemark_path = os.path.join(lib_dir, 'genemark_suite_macosx/gmsuite')
-    else:
-        import struct
-        if struct.calcsize("P") * 8 == 64:
-            genemark_path  = os.path.join(lib_dir, 'genemark_suite_linux_64/gmsuite')
-        else:
-            genemark_path  = os.path.join(lib_dir, 'genemark_suite_linux_32/gmsuite')
-=======
     if not os.path.isdir(out_dir):
         os.mkdir(out_dir)
 
@@ -169,89 +156,9 @@
             tool_dir  = os.path.join(lib_dir, 'genemark_suite_linux_64/gmsuite')
         else:
             tool_dir  = os.path.join(lib_dir, 'genemark_suite_linux_32/gmsuite')
->>>>>>> a1abaa07
 
     install_genemark(tool_dir)
 
-<<<<<<< HEAD
-    if not os.path.isfile(os.path.expanduser('~/.gm_key')):
-        shutil.copyfile(gm_key_path, os.path.expanduser('~/.gm_key')) # GeneMark needs this key to work
-
-    for id, filename in enumerate(filenames):
-        report = reporting.get(filename)
-        cnt = [0] * len(genes_lengths)
-        print ' ', id_to_str(id) + os.path.basename(filename) + ',',
-
-        #Step 1: Find G+C composition of sequence, for example:
-        #prompt> probuild --gc --seq  sequence
-        #prompt> GC% = 45.2
-
-        gc_content_filename = output_dir + '/' + os.path.basename(filename) + '.gc'
-        gc_content = open(gc_content_filename, 'w')
-        try:
-            subprocess.call([probuild_path, '--gc', '--seq', filename], stdout=gc_content, stderr=gc_content)
-        except EnvironmentError, ee:
-            print "\nEnvironment Error occurs: ", ee
-            continue
-
-        gc_content.close()
-
-        gc_content = open(gc_content_filename)
-        gc = int(round(float(gc_content.read().split()[2]))) # GC% = 45.2
-        print 'GC = ' + str(gc) + ',',
-        gc_content.close()
-
-        #Step 2: Select a heuristic model generated for a sequence with given (or close) G+C content
-        #heu_11_45.mod
-        if gc < 30:
-            gc = 30
-        if gc > 70:
-            gc = 70
-        heu_filename = os.path.join(heuristic_mod_dir, 'heu_11_' + str(gc) + '.mod')
-
-        #Step 3: Run GeneMark.hmm (or GeneMark) with this heuristic model
-        #prompt> gmhmmp -m heu_11_45.mod sequence
-        #prompt> gm -m heu_11_45.mat sequence
-
-        genemark_out_filename = output_dir + '/' + os.path.basename(filename) + '.genemark'
-        genemark_errors = open(output_dir + '/' + os.path.basename(filename) + '.errors', 'w')
-        try:
-            subprocess.call([gmhmmp_path, '-d', '-p', '0', '-m', heu_filename, '-o', genemark_out_filename, filename],
-                            stdout=genemark_errors, stderr=genemark_errors)
-        except EnvironmentError, ee:
-            print "\nEnvironment Error occurs: ", ee
-            continue
-        genemark_errors.close()
-
-        max_gene_id = 0
-        genes = set()
-        ingene = False
-        geneseq = ''
-        for line in open(genemark_out_filename):
-            if line[0] == '>':
-                ingene = True
-                geneseq = ''
-                max_gene_id += 1
-                a = line.split('|')
-                curlen = int(a[2][:-3]) # 933_nt
-                for i in xrange(len(genes_lengths)):
-                    if curlen >= genes_lengths[i]:
-                        cnt[i] += 1
-                continue
-            if ingene:
-                if not line.strip():
-                    ingene = False
-                    genes.add(geneseq)
-                    continue
-                geneseq += line.strip()
-
-        print 'Genes = ' + str(len(genes)) + ' unique, ' + str(max_gene_id) + ' total'
-        print '  GeneMark output', genemark_out_filename
-        report.add_field(reporting.Fields.GENEMARKUNIQUE, len(genes))
-        report.add_field(reporting.Fields.GENEMARK, cnt)
-
-    print '  Done.'
-=======
     for id, fasta_path in enumerate(fasta_pathes):
         report = reporting.get(fasta_path)
 
@@ -278,5 +185,4 @@
     out_dir = '../run_test_data/genemark_out'
     lib_dir = ''
     gene_lengths = [100, 1000, 10000]
-    do(fasta_pathes, gene_lengths, out_dir, lib_dir)
->>>>>>> a1abaa07
+    do(fasta_pathes, gene_lengths, out_dir, lib_dir)